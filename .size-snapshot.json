{
  "./dist/formik.umd.production.js": {
<<<<<<< HEAD
    "bundled": 137573,
    "minified": 37797,
    "gzipped": 11769
  },
  "./dist/formik.umd.development.js": {
    "bundled": 146347,
    "minified": 40818,
    "gzipped": 12952
=======
    "bundled": 149506,
    "minified": 42291,
    "gzipped": 12702
  },
  "./dist/formik.umd.development.js": {
    "bundled": 185931,
    "minified": 53501,
    "gzipped": 16017
>>>>>>> 7c0236b1
  },
  "./dist/formik.cjs.production.js": {
    "bundled": 43323,
    "minified": 20634,
    "gzipped": 5847
  },
  "./dist/formik.cjs.development.js": {
    "bundled": 45484,
    "minified": 22585,
    "gzipped": 6495
  },
  "dist/formik.esm.js": {
    "bundled": 41130,
    "minified": 21850,
    "gzipped": 6385,
    "treeshaked": {
      "rollup": {
        "code": 383,
        "import_statements": 349
      },
      "webpack": {
        "code": 2705
      }
    }
  }
}<|MERGE_RESOLUTION|>--- conflicted
+++ resolved
@@ -1,6 +1,5 @@
 {
   "./dist/formik.umd.production.js": {
-<<<<<<< HEAD
     "bundled": 137573,
     "minified": 37797,
     "gzipped": 11769
@@ -9,16 +8,6 @@
     "bundled": 146347,
     "minified": 40818,
     "gzipped": 12952
-=======
-    "bundled": 149506,
-    "minified": 42291,
-    "gzipped": 12702
-  },
-  "./dist/formik.umd.development.js": {
-    "bundled": 185931,
-    "minified": 53501,
-    "gzipped": 16017
->>>>>>> 7c0236b1
   },
   "./dist/formik.cjs.production.js": {
     "bundled": 43323,
