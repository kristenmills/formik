--- conflicted
+++ resolved
@@ -1,11 +1,7 @@
 {
   "name": "formik",
   "description": "Forms in React, without tears",
-<<<<<<< HEAD
   "version": "2.0.1-alpha.5",
-=======
-  "version": "1.5.4",
->>>>>>> fc360958
   "license": "MIT",
   "author": "Jared Palmer <jared@palmer.net>",
   "repository": "jaredpalmer/formik",
@@ -46,11 +42,7 @@
   },
   "dependencies": {
     "deepmerge": "^2.1.1",
-<<<<<<< HEAD
-    "hoist-non-react-statics": "^3.2.1",
-=======
     "hoist-non-react-statics": "^3.3.0",
->>>>>>> fc360958
     "lodash": "^4.17.11",
     "lodash-es": "^4.17.11",
     "react-fast-compare": "^2.0.1",
@@ -66,13 +58,8 @@
     "@babel/core": "^7.1.2",
     "@storybook/addon-options": "^3.4.8",
     "@storybook/react": "^3.4.0",
-<<<<<<< HEAD
-    "@types/hoist-non-react-statics": "^3.0.1",
+    "@types/hoist-non-react-statics": "^3.3.1",
     "@types/jest": "^22.2.3",
-=======
-    "@types/hoist-non-react-statics": "^3.3.1",
-    "@types/jest": "^24.0.5",
->>>>>>> fc360958
     "@types/lodash": "^4.14.119",
     "@types/react": "^16.8.14",
     "@types/react-dom": "^16.8.4",
@@ -156,8 +143,7 @@
       "json"
     ]
   },
-  "size-limit": [
-    {
+  "size-limit": [{
       "path": "./dist/index.js",
       "limit": "14 kB"
     },
