import * as PropTypes from 'prop-types';
import * as React from 'react';
import isEqual from 'lodash.isequal';
import {
  isFunction,
  isObject,
  isPromise,
  isReactNative,
  isEmptyChildren,
  values,
  setDeep,
} from './utils';

import warning from 'warning';

/**
 * Values of fields in the form
 */
export interface FormikValues {
  [field: string]: any;
}

/**
 * An object containing error messages whose keys correspond to FormikValues.
 * Should be always be and object of strings, but any is allowed to support i18n libraries.
 */
export type FormikErrors<Values> = { [field in keyof Values]: any };

/**
 * An object containing touched state of the form whose keys correspond to FormikValues.
 */
export type FormikTouched<Values> = { [field in keyof Values]: boolean };

/**
 * Formik state tree
 */
export interface FormikState<Values> {
  /** Form values */
  values: Values;
  /**
   * Top level error, in case you need it
   * @deprecated since 0.8.0
   */
  error?: any;
  /** map of field names to specific error for that field */
  errors: FormikErrors<Values>;
  /** map of field names to whether the field has been touched */
  touched: FormikTouched<Values>;
  /** whether the form is currently submitting */
  isSubmitting: boolean;
  /** Top level status state, in case you need it */
  status?: any;
}

/**
 * Formik computed properties. These are read-only.
 */
export interface FormikComputedProps<Values> {
  /** True if any input has been touched. False otherwise. */
  readonly dirty: boolean;
  /** Result of isInitiallyValid on mount, then whether true values pass validation. */
  readonly isValid: boolean;
  /** initialValues */
  readonly initialValues: Values;
}

/**
 * Formik state helpers
 */
export interface FormikActions<Values> {
  /** Manually set top level status. */
  setStatus: (status?: any) => void;
  /**
   * Manually set top level error
   * @deprecated since 0.8.0
   */
  setError: (e: any) => void;
  /** Manually set errors object */
  setErrors: (errors: FormikErrors<Values>) => void;
  /** Manually set isSubmitting */
  setSubmitting: (isSubmitting: boolean) => void;
  /** Manually set touched object */
  setTouched: (touched: FormikTouched<Values>) => void;
  /** Manually set values object  */
  setValues: (values: Values) => void;
  /** Set value of form field directly */
  setFieldValue: (field: keyof Values, value: any) => void;
  /** Set error message of a form field directly */
  setFieldError: (field: keyof Values, message: string) => void;
  /** Set whether field has been touched directly */
  setFieldTouched: (field: keyof Values, isTouched?: boolean) => void;
  /** Reset form */
  resetForm: (nextValues?: any) => void;
  /** Submit the form imperatively */
  submitForm: () => void;
}

/**
 * Formik form event handlers
 */
export interface FormikHandlers {
  /** Form submit handler */
  handleSubmit: (e: React.FormEvent<HTMLFormElement>) => void;
  /** Classic React change handler, keyed by input name */
  handleChange: (e: React.ChangeEvent<any>) => void;
  /** Mark input as touched */
  handleBlur: (e: any) => void;
  /** Reset form event handler  */
  handleReset: () => void;
}

/**
 * Base formik configuration/props shared between the HoC and Component.
 */
export interface FormikSharedConfig {
  /** Tells Formik to validate the form on each input's onChange event */
  validateOnChange?: boolean;
  /** Tells Formik to validate the form on each input's onBlur event */
  validateOnBlur?: boolean;
  /** Tell Formik if initial form values are valid or not on first render */
  isInitialValid?: boolean | ((props: object) => boolean | undefined);
  /** Should Formik reset the form when new initialValues change */
  enableReinitialize?: boolean;
}

/**
 * <Formik /> props
 */
export interface FormikConfig<Values> extends FormikSharedConfig {
  /**
   * Initial values of the form
   */
  initialValues: Values;

  /**
   * Submission handler
   */
  onSubmit: (values: Values, formikActions: FormikActions<Values>) => void;

  /**
   * Form component to render
   */
  component?: React.ComponentType<FormikProps<Values>> | React.ReactNode;

  /**
   * Render prop (works like React router's <Route render={props =>} />)
   */
  render?: ((props: FormikProps<Values>) => React.ReactNode);

  /**
   * A Yup Schema or a function that returns a Yup schema
   */
  validationSchema?: any | (() => any);

  /**
   * Validation function. Must return an error object or promise that
   * throws an error object where that object keys map to corresponding value.
   */
  validate?: ((
    values: Values
  ) => void | object | Promise<FormikErrors<Values>>);

  /**
   * React children or child render callback
   */
  children?:
    | ((props: FormikProps<Values>) => React.ReactNode)
    | React.ReactNode;
}

/**
 * State, handlers, and helpers made available to form component or render prop
 * of <Formik/>.
 */
export type FormikProps<Values> = FormikState<Values> &
  FormikActions<Values> &
  FormikHandlers &
  FormikComputedProps<Values>;

<<<<<<< HEAD
export class Formik<
  Props extends FormikConfig<Values> = FormikConfig<Values>,
  Values = FormikValues
> extends React.Component<Props, FormikState<any>> {
=======
export class Formik<ExtraProps = {}, Values = object> extends React.Component<
  FormikConfig<Values> & ExtraProps,
  FormikState<any>
> {
>>>>>>> 6491acd2
  static defaultProps = {
    validateOnChange: true,
    validateOnBlur: true,
    isInitialValid: false,
    enableReinitialize: false,
  };

  static propTypes = {
    validateOnChange: PropTypes.bool,
    validateOnBlur: PropTypes.bool,
    isInitialValid: PropTypes.oneOfType([PropTypes.func, PropTypes.bool]),
    initialValues: PropTypes.object,
    onSubmit: PropTypes.func.isRequired,
    validationSchema: PropTypes.oneOfType([PropTypes.func, PropTypes.object]),
    validate: PropTypes.func,
    component: PropTypes.func,
    render: PropTypes.func,
    children: PropTypes.oneOfType([PropTypes.func, PropTypes.node]),
    enableReinitialize: PropTypes.bool,
  };

  static childContextTypes = {
    formik: PropTypes.object,
  };

  initialValues: Values;

  getChildContext() {
    const dirty =
      values<boolean>(this.state.touched).filter(Boolean).length > 0;
    return {
      formik: {
        ...this.state,
        dirty,
        isValid: dirty
          ? this.state.errors && Object.keys(this.state.errors).length === 0
          : this.props.isInitialValid !== false &&
            isFunction(this.props.isInitialValid)
            ? (this.props.isInitialValid as (props: this['props']) => boolean)(
                this.props
              )
            : (this.props.isInitialValid as boolean),
        handleSubmit: this.handleSubmit,
        handleChange: this.handleChange,
        handleBlur: this.handleBlur,
        handleReset: this.handleReset,
        setStatus: this.setStatus,
        setTouched: this.setTouched,
        setErrors: this.setErrors,
        setError: this.setError,
        setValues: this.setValues,
        setFieldError: this.setFieldError,
        setFieldValue: this.setFieldValue,
        setFieldTouched: this.setFieldTouched,
        setSubmitting: this.setSubmitting,
        resetForm: this.resetForm,
        submitForm: this.submitForm,
        initialValues: this.initialValues,
        validateOnChange: this.props.validateOnChange,
        validateOnBlur: this.props.validateOnBlur,
      },
    };
  }

  constructor(props: FormikConfig<Values> & ExtraProps) {
    super(props);
    this.state = {
      values: props.initialValues || ({} as any),
      errors: {},
      touched: {},
      isSubmitting: false,
    };

    this.initialValues = props.initialValues || ({} as any);
  }

  componentWillReceiveProps(
    nextProps: Readonly<FormikConfig<Values> & ExtraProps>
  ) {
    // If the initialValues change, reset the form
    if (
      this.props.enableReinitialize &&
      !isEqual(nextProps.initialValues, this.props.initialValues)
    ) {
      this.initialValues = nextProps.initialValues;
      this.resetForm(nextProps.initialValues);
    }
  }

  componentWillMount() {
    warning(
      !(this.props.component && this.props.render),
      'You should not use <Formik component> and <Formik render> in the same <Formik> component; <Formik render> will be ignored'
    );

    warning(
      !(
        this.props.component &&
        this.props.children &&
        !isEmptyChildren(this.props.children)
      ),
      'You should not use <Formik component> and <Formik children> in the same <Formik> component; <Formik children> will be ignored'
    );

    warning(
      !(
        this.props.render &&
        this.props.children &&
        !isEmptyChildren(this.props.children)
      ),
      'You should not use <Formik render> and <Formik children> in the same <Formik> component; <Formik children> will be ignored'
    );
  }

  setErrors = (errors: FormikErrors<Values>) => {
    this.setState({ errors });
  };

  setTouched = (touched: FormikTouched<Values>) => {
    this.setState({ touched }, () => {
      if (this.props.validateOnBlur) {
        this.runValidations(this.state.values);
      }
    });
  };

  setValues = (values: FormikValues) => {
    this.setState({ values }, () => {
      if (this.props.validateOnChange) {
        this.runValidations(values);
      }
    });
  };

  setStatus = (status?: any) => {
    this.setState({ status });
  };

  setError = (error: any) => {
    if (process.env.NODE_ENV !== 'production') {
      console.warn(
        `Warning: Formik\'s setError(error) is deprecated and may be removed in future releases. Please use Formik\'s setStatus(status) instead. It works identically. For more info see https://github.com/jaredpalmer/formik#setstatus-status-any--void`
      );
    }
    this.setState({ error });
  };

  setSubmitting = (isSubmitting: boolean) => {
    this.setState({ isSubmitting });
  };

  /**
   * Run validation against a Yup schema and optionally run a function if successful
   */
  runValidationSchema = (values: FormikValues, onSuccess?: Function) => {
    const { validationSchema } = this.props;
    const schema = isFunction(validationSchema)
      ? validationSchema()
      : validationSchema;
    validateYupSchema(values, schema).then(
      () => {
        this.setState({ errors: {} });
        if (onSuccess) {
          onSuccess();
        }
      },
      (err: any) =>
        this.setState({ errors: yupToFormErrors(err), isSubmitting: false })
    );
  };

  /**
   * Run validations and update state accordingly
   */
  runValidations = (values: FormikValues) => {
    if (this.props.validationSchema) {
      this.runValidationSchema(values);
    }

    if (this.props.validate) {
      const maybePromisedErrors = (this.props.validate as any)(values);
      if (isPromise(maybePromisedErrors)) {
        (maybePromisedErrors as Promise<any>).then(
          () => {
            this.setState({ errors: {} });
          },
          errors => this.setState({ errors, isSubmitting: false })
        );
      } else {
        this.setErrors(maybePromisedErrors as FormikErrors<Values>);
      }
    }
  };

  handleChange = (e: React.ChangeEvent<any>) => {
    if (isReactNative) {
      if (process.env.NODE_ENV !== 'production') {
        console.error(
          `Warning: Formik's handleChange does not work with React Native. Use setFieldValue and within a callback instead. For more info see https://github.com/jaredpalmer/formik#react-native`
        );
      }
      return;
    }
    e.persist();
    const { type, name, id, value, checked, outerHTML } = e.target;
    const field = name ? name : id;
    const val = /number|range/.test(type)
      ? parseFloat(value)
      : /checkbox/.test(type) ? checked : value;

    if (!field && process.env.NODE_ENV !== 'production') {
      warnAboutMissingIdentifier({
        htmlContent: outerHTML,
        documentationAnchorLink: 'handlechange-e-reactchangeeventany--void',
        handlerName: 'handleChange',
      });
    }

    // Set form fields by name
    this.setState(prevState => ({
      ...prevState,
      values: setDeep(field, val, prevState.values),
    }));

    if (this.props.validateOnChange) {
      this.runValidations(setDeep(field, value, this.state.values));
    }
  };

  setFieldValue = (field: string, value: any) => {
    // Set form field by name
    this.setState(
      prevState => ({
        ...prevState,
        values: setDeep(field, value, prevState.values),
      }),
      () => {
        if (this.props.validateOnChange) {
          this.runValidations(this.state.values);
        }
      }
    );
  };

  handleSubmit = (e: React.FormEvent<HTMLFormElement>) => {
    e.preventDefault();
    this.submitForm();
  };

  submitForm = () => {
    this.setState({
      touched: touchAllFields<FormikTouched<Values>>(this.state.values),
      isSubmitting: true,
    });

    if (this.props.validate) {
      const maybePromisedErrors =
        (this.props.validate as any)(this.state.values) || {};
      if (isPromise(maybePromisedErrors)) {
        (maybePromisedErrors as Promise<any>).then(
          () => {
            this.setState({ errors: {} });
            this.executeSubmit();
          },
          errors => this.setState({ errors, isSubmitting: false })
        );
        return;
      } else {
        const isValid = Object.keys(maybePromisedErrors).length === 0;
        this.setState({
          errors: maybePromisedErrors as FormikErrors<Values>,
          isSubmitting: isValid,
        });

        // only submit if there are no errors
        if (isValid) {
          this.executeSubmit();
        }
      }
    } else if (this.props.validationSchema) {
      this.runValidationSchema(this.state.values, this.executeSubmit);
    } else {
      this.executeSubmit();
    }
  };

  executeSubmit = () => {
    this.props.onSubmit(this.state.values, {
      resetForm: this.resetForm,
      setError: this.setError,
      setErrors: this.setErrors,
      setFieldError: this.setFieldError,
      setFieldTouched: this.setFieldTouched,
      setFieldValue: this.setFieldValue,
      setStatus: this.setStatus,
      setSubmitting: this.setSubmitting,
      setTouched: this.setTouched,
      setValues: this.setValues,
      submitForm: this.submitForm,
    });
  };

  handleBlur = (e: any) => {
    if (isReactNative) {
      if (process.env.NODE_ENV !== 'production') {
        console.error(
          `Warning: Formik's handleBlur does not work with React Native. Use setFieldTouched(field, isTouched) within a callback instead. For more info see https://github.com/jaredpalmer/formik#setfieldtouched-field-string-istouched-boolean--void`
        );
      }
      return;
    }
    e.persist();
    const { name, id, outerHTML } = e.target;
    const field = name ? name : id;

    if (!field && process.env.NODE_ENV !== 'production') {
      warnAboutMissingIdentifier({
        htmlContent: outerHTML,
        documentationAnchorLink: 'handleblur-e-any--void',
        handlerName: 'handleBlur',
      });
    }

    this.setState(prevState => ({
      touched: setDeep(field, true, prevState.touched),
    }));

    if (this.props.validateOnBlur) {
      this.runValidations(this.state.values);
    }
  };

  setFieldTouched = (field: keyof Values, touched: boolean = true) => {
    // Set touched field by name
    this.setState(
      prevState => ({
        ...prevState,
        touched: setDeep(field, touched, prevState.touched),
      }),
      () => {
        if (this.props.validateOnBlur) {
          this.runValidations(this.state.values);
        }
      }
    );
  };

  setFieldError = (field: keyof Values, message: string) => {
    // Set form field by name
    this.setState(prevState => ({
      ...prevState,
      errors: setDeep(field, message, prevState.errors),
    }));
  };

  resetForm = (nextValues?: Values) => {
    if (nextValues) {
      this.initialValues = nextValues;
    }

    this.setState({
      isSubmitting: false,
      errors: {},
      touched: {},
      error: undefined,
      status: undefined,
      values: nextValues ? nextValues : this.props.initialValues,
    });
  };

  handleReset = () => {
    this.resetForm();
  };

  render() {
    const { component, render, children, isInitialValid } = this.props;
    const dirty = !isEqual(this.initialValues, this.state.values);
    const props = {
      ...this.state,
      dirty,
      isValid: dirty
        ? this.state.errors && Object.keys(this.state.errors).length === 0
        : isInitialValid !== false && isFunction(isInitialValid)
          ? (isInitialValid as (props: this['props']) => boolean)(this.props)
          : (isInitialValid as boolean),
      handleBlur: this.handleBlur,
      handleChange: this.handleChange,
      handleReset: this.handleReset,
      handleSubmit: this.handleSubmit,
      initialValues: this.initialValues,
      resetForm: this.resetForm,
      setError: this.setError,
      setErrors: this.setErrors,
      setFieldError: this.setFieldError,
      setFieldTouched: this.setFieldTouched,
      setFieldValue: this.setFieldValue,
      setStatus: this.setStatus,
      setSubmitting: this.setSubmitting,
      setTouched: this.setTouched,
      setValues: this.setValues,
      submitForm: this.submitForm,
      validateOnChange: this.props.validateOnChange,
      validateOnBlur: this.props.validateOnBlur,
    };
    return component
      ? React.createElement(component as any, props)
      : render
        ? (render as any)(props)
        : children // children come last, always called
          ? typeof children === 'function'
            ? (children as any)(props)
            : !isEmptyChildren(children) ? React.Children.only(children) : null
          : null;
  }
}

function warnAboutMissingIdentifier({
  htmlContent,
  documentationAnchorLink,
  handlerName,
}: {
  htmlContent: string;
  documentationAnchorLink: string;
  handlerName: string;
}) {
  console.error(
    `Warning: \`${handlerName}\` has triggered and you forgot to pass an \`id\` or \`name\` attribute to your input:
<<<<<<< HEAD
  
    ${htmlContent}
  
=======

    ${htmlContent}

>>>>>>> 6491acd2
    Formik cannot determine which value to update. For more info see https://github.com/jaredpalmer/formik#${documentationAnchorLink}
  `
  );
}

/**
 * Transform Yup ValidationError to a more usable object
 */
export function yupToFormErrors<Values>(yupError: any): FormikErrors<Values> {
  let errors: any = {} as FormikErrors<Values>;
  for (let err of yupError.inner) {
    if (!errors[err.path]) {
      errors = setDeep(err.path, err.message, errors);
    }
  }
  return errors;
}

/**
 * Validate a yup schema.
 */
export function validateYupSchema<T>(
  data: T,
  schema: any,
  context: any = {}
): Promise<void> {
  let validateData: any = {};
  for (let k in data) {
    if (data.hasOwnProperty(k)) {
      const key = String(k);
      validateData[key] =
        (data as any)[key] !== '' ? (data as any)[key] : undefined;
    }
  }
  return schema.validate(validateData, { abortEarly: false, context: context });
}

function setNestedObjectValues(
  object: any,
  value: any,
  visited: any = null,
  response: any = null
) {
  visited = visited === null ? new WeakMap() : visited;
  response = response === null ? {} : response;

  for (let k of Object.keys(object)) {
    const val = object[k];
    if (isObject(val)) {
      if (!visited.get(val)) {
        visited.set(val, true);
        response[k] = {};
        setNestedObjectValues(val, value, visited, response[k]);
      }
    } else {
      response[k] = value;
    }
  }

  return response;
}

export function touchAllFields<T>(fields: T): FormikTouched<T> {
  return setNestedObjectValues(fields, true);
}

export * from './Field';
export * from './Form';
export * from './withFormik';
export * from './FieldArray';<|MERGE_RESOLUTION|>--- conflicted
+++ resolved
@@ -177,17 +177,10 @@
   FormikHandlers &
   FormikComputedProps<Values>;
 
-<<<<<<< HEAD
-export class Formik<
-  Props extends FormikConfig<Values> = FormikConfig<Values>,
-  Values = FormikValues
-> extends React.Component<Props, FormikState<any>> {
-=======
 export class Formik<ExtraProps = {}, Values = object> extends React.Component<
   FormikConfig<Values> & ExtraProps,
   FormikState<any>
 > {
->>>>>>> 6491acd2
   static defaultProps = {
     validateOnChange: true,
     validateOnBlur: true,
@@ -615,15 +608,9 @@
 }) {
   console.error(
     `Warning: \`${handlerName}\` has triggered and you forgot to pass an \`id\` or \`name\` attribute to your input:
-<<<<<<< HEAD
-  
+
     ${htmlContent}
-  
-=======
-
-    ${htmlContent}
-
->>>>>>> 6491acd2
+
     Formik cannot determine which value to update. For more info see https://github.com/jaredpalmer/formik#${documentationAnchorLink}
   `
   );
